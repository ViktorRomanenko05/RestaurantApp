package de.ait.restaurantapp.services;

import de.ait.restaurantapp.dto.EmailDto;
import de.ait.restaurantapp.dto.ReservationFormDto;
import de.ait.restaurantapp.enums.ReservationStatus;
import de.ait.restaurantapp.exception.NoAvailableTableException;
import de.ait.restaurantapp.model.Reservation;
import de.ait.restaurantapp.model.RestaurantTable;
import de.ait.restaurantapp.repositories.ReservationRepo;
import de.ait.restaurantapp.repositories.RestaurantTableRepo;
import de.ait.restaurantapp.utils.ReservationIDGenerator;
import jakarta.mail.MessagingException;
import lombok.RequiredArgsConstructor;
import lombok.extern.slf4j.Slf4j;
import org.springframework.stereotype.Service;
import org.springframework.transaction.annotation.Transactional;
import org.springframework.security.core.Authentication;
import org.springframework.security.core.context.SecurityContextHolder;

import java.time.*;
import java.util.Comparator;
import java.util.List;
import java.util.Objects;

/**
 * Сервис для управления резервированием столиков в ресторане.
 * Основные функции:
 * - создание нового резервирования
 * - получение списка всех резервирований
 * - отмена существующего резервирования
 */
@Service
@RequiredArgsConstructor
@Slf4j
public class ReservationServiceImpl implements ReservationService {

    private final ReservationRepo reservationRepo;           // Репозиторий для резерваций
    private final RestaurantTableRepo tableRepository;
    private final EmailService emailService;

    /**
     * Создает новое резервирование на основе данных из формы.
     * Добавлена валидация входных данных, установка флага isAdmin
     * и более точные исключения.
     */
    @Override
    @Transactional
    public Reservation createReservation(ReservationFormDto form) throws MessagingException {
        // --- Валидация входных параметров ---
        log.debug("Creating reservation - start | form: guestCount={}, timeRange={} to {}", form.getGuestNumber(), form.getStartDateTime(), form.getEndTime());
        Objects.requireNonNull(form, "ReservationFormDto must not be null");
        LocalDateTime startDateTime = Objects.requireNonNull(form.getStartDateTime(), "startDateTime must not be null");
        LocalTime endTime = Objects.requireNonNull(form.getEndTime(), "endTime must not be null");
        LocalDate endDate = startDateTime.toLocalDate();
        LocalDateTime endDateTime = LocalDateTime.of(endDate, endTime);

        if (!startDateTime.isBefore(endDateTime)) {
            log.warn("Start date/time must be before end time | SDT: {}, ET: {}", startDateTime, endDateTime);
            throw new IllegalArgumentException("Start date/time must be before end time");
        }
        if (startDateTime.isBefore(LocalDateTime.now())) {
            log.warn("Start date/time must be in the future | SDT: {}, EDT: {}", startDateTime, endDateTime);
            throw new IllegalArgumentException("Start date/time must be in the future");
        }

        // --- Ограничение: не более одной резервации в один день на один email ---
        LocalDate reservationDate = startDateTime.toLocalDate();
        boolean alreadyHasBooking = reservationRepo.findAll().stream()
                .filter(r -> r.getCustomerEmail().equals(form.getCustomerEmail()))
                .anyMatch(r -> r.getStartDateTime().toLocalDate().isEqual(reservationDate));
        if (alreadyHasBooking) {
            throw new IllegalArgumentException(
                    "Email " + form.getCustomerEmail() +
                            " already has a reservation on " + reservationDate
            );
        }
        // ---------------------------------------------------------------

        // --- Ограничение по времени работы ресторана: только с 08:00 до 20:00 ---
        LocalTime openingTime = LocalTime.of(8, 0);
        LocalTime closingTime = LocalTime.of(20, 0);
        LocalTime startTime = startDateTime.toLocalTime();
        //LocalTime endTime     = endDateTime.toLocalTime();
        if (startTime.isBefore(openingTime) || endTime.isAfter(closingTime)) {
            throw new IllegalArgumentException(
                    "Reservations are only allowed between " +
                            openingTime + " and " + closingTime
            );
        }

        // --- Определяем, создал ли текущий пользователь как админ ---
        Authentication auth = SecurityContextHolder.getContext().getAuthentication();
        boolean isAdmin = auth != null && auth.getAuthorities().stream()
                .anyMatch(a -> a.getAuthority().equals("ROLE_ADMIN"));
        log.debug("Is user admin: {}", isAdmin);

        // --- Поиск подходящих столиков по вместимости ---
        List<RestaurantTable> availableTables = tableRepository.findAll().stream()
                .filter(t -> t.getCapacity() >= form.getGuestNumber())
                .sorted(Comparator.comparingInt(RestaurantTable::getCapacity))
                .toList();

        if (availableTables.isEmpty()) {
            log.warn("No tables available | guests: {}, time: {}", form.getGuestNumber(), form.getStartDateTime());
            throw new NoAvailableTableException();
        }

        // --- Проверка наличия свободного столика по времени ---
        for (RestaurantTable table : availableTables) {
            boolean hasConflict = reservationRepo
                    .findByRestaurantTable_IdAndReservationStatusAndStartDateTimeLessThanAndEndDateTimeGreaterThan(
                            table.getId(),
                            ReservationStatus.CONFIRMED,
                            endDateTime,
                            startDateTime
                    )
                    .stream()
                    .findAny()
                    .isPresent();

            if (!hasConflict) {
                // Генерация кода и создание сущности с указанием isAdmin
                String reservationCode = ReservationIDGenerator.generateReservationId();
                Reservation reservation = Reservation.builder()
                        .reservationCode(reservationCode)
                        .customerName(form.getCustomerName())
                        .customerEmail(form.getCustomerEmail())
                        .guestCount(form.getGuestNumber())
                        .startDateTime(startDateTime)
                        .endDateTime(endDateTime)
                        .restaurantTable(table)
                        .reservationStatus(ReservationStatus.CONFIRMED)
                        .isAdmin(isAdmin)
                        .build();
                log.debug("Saving reservation: {}", reservation);

                // Сохраняем в БД до отправки письма
                Reservation saved = reservationRepo.save(reservation);
                log.info("Reservation created | code: {}, table: {}, customer: {}", reservationCode, table.getId(), form.getCustomerEmail());

                // Отправка email-подтверждения
                EmailDto emailClientDto = new EmailDto();
                emailClientDto.setTo(saved.getCustomerEmail());
                emailClientDto.setName(saved.getCustomerName());
                emailClientDto.setReservationCode(reservationCode);
                emailService.sendHTMLEmail(emailClientDto);

                return saved;
            }
        }

        // Бросаем специальное исключение при отсутствии свободных столиков
        log.warn("No available tables for the specified time and guest count");
        throw new NoAvailableTableException(
                "No available tables for the specified time and guest count"
        );
    }

    @Override
    public List<Reservation> getAllReservations() {
        log.debug("Fetching all reservations");
        List<Reservation> reservations = reservationRepo.findAll();
        log.debug("Found {} reservations.", reservations.size());
        return reservations;
    }

    @Override
    @Transactional(readOnly = true)
    public List<Reservation> getReservationsForTableToday(Integer tableId) {
        log.debug("Fetching today's reservations for table {}", tableId);
        LocalDate today = LocalDate.now();
        LocalDateTime startOfDay = today.atStartOfDay();
        LocalDateTime startOfNextDay = today.plusDays(1).atStartOfDay();

<<<<<<< HEAD
        // 2) Делаем запрос через репозиторий
        List<Reservation> reservations = reservationRepo
                .findByRestaurantTable_IdAndStartDateTimeGreaterThanEqualAndStartDateTimeLessThan(
=======
        return reservationRepo
                .findByRestaurantTable_IdAndStartDateTimeGreaterThanEqualAndStartDateTimeLessThanAndReservationStatus(
>>>>>>> 9aa245d8
                        tableId,
                        startOfDay,
                        startOfNextDay,
                        ReservationStatus.CONFIRMED
                );
        if (reservations.isEmpty()) {
            log.info("No reservations found for table {} today.", tableId);
        } else {
            log.debug("Found {} reservations for table {} today", reservations.size(), tableId);
        }
        return reservations;
    }



    @Override
    public boolean cancelReservation(String reservationCode) {
        log.debug("Attempting to cancel a reservation by code: {}", reservationCode);
        return reservationRepo.findByReservationCode(reservationCode)
                .map(reservation -> {
                    reservation.setReservationStatus(ReservationStatus.CANCELED);
                    reservationRepo.save(reservation);
                    log.info("Reservation(id:{}) CANCELED.", reservation.getId());
                    return true;
                })
                .orElseGet(() -> {
                    log.warn("Cancel failed - reservation not found");
                    return false;
                });
    }
}<|MERGE_RESOLUTION|>--- conflicted
+++ resolved
@@ -34,13 +34,14 @@
 @Slf4j
 public class ReservationServiceImpl implements ReservationService {
 
-    private final ReservationRepo reservationRepo;           // Репозиторий для резерваций
+    private final ReservationRepo reservationRepo;
     private final RestaurantTableRepo tableRepository;
     private final EmailService emailService;
 
     /**
      * Создает новое резервирование на основе данных из формы.
-     * Добавлена валидация входных данных, установка флага isAdmin
+     * Добавлена валидация входных данных, установка флага isAdmin,
+     * проверка «не более одной брони в день на один email» (исправлено)
      * и более точные исключения.
      */
     @Override
@@ -79,7 +80,7 @@
         // --- Ограничение по времени работы ресторана: только с 08:00 до 20:00 ---
         LocalTime openingTime = LocalTime.of(8, 0);
         LocalTime closingTime = LocalTime.of(20, 0);
-        LocalTime startTime = startDateTime.toLocalTime();
+        LocalTime startTime   = startDateTime.toLocalTime();
         //LocalTime endTime     = endDateTime.toLocalTime();
         if (startTime.isBefore(openingTime) || endTime.isAfter(closingTime)) {
             throw new IllegalArgumentException(
@@ -169,17 +170,11 @@
     public List<Reservation> getReservationsForTableToday(Integer tableId) {
         log.debug("Fetching today's reservations for table {}", tableId);
         LocalDate today = LocalDate.now();
-        LocalDateTime startOfDay = today.atStartOfDay();
+        LocalDateTime startOfDay     = today.atStartOfDay();
         LocalDateTime startOfNextDay = today.plusDays(1).atStartOfDay();
 
-<<<<<<< HEAD
-        // 2) Делаем запрос через репозиторий
         List<Reservation> reservations = reservationRepo
-                .findByRestaurantTable_IdAndStartDateTimeGreaterThanEqualAndStartDateTimeLessThan(
-=======
-        return reservationRepo
                 .findByRestaurantTable_IdAndStartDateTimeGreaterThanEqualAndStartDateTimeLessThanAndReservationStatus(
->>>>>>> 9aa245d8
                         tableId,
                         startOfDay,
                         startOfNextDay,
@@ -192,8 +187,6 @@
         }
         return reservations;
     }
-
-
 
     @Override
     public boolean cancelReservation(String reservationCode) {
